classdef EmptyTrial < TrialInterface
% EMPTYTRIAL An empty trial for use in testing. Will display only a blank screen, and pass on either
%    timeout or by pressing any keyboard button.
%
% PROPERTIES:
%    numRounds - The number of rounds to generate in this set of trials.
%    timeout - The duration in seconds that the trial should run until a timeout is triggered
%    intro - Always empty.
%    elements - Always empty.
%    target - Always empty.
%    failzone - Always empty.
%
% METHODS:
%    generate - Does nothing.
%    check - Checks if any keyboard key is pressed.

    properties
        numRounds
        timeout
        intro
        elements
        target
        failzone
    end

    methods
        function self = EmptyTrial(timeout)
            arguments
                timeout (1,1) {mustBeNonnegative}
            end
            % Constructs an EmptyTrial instance.
            % INPUTS:
            %    timeout - The number of seconds to play before timeout

            self.numRounds = 1;
            self.timeout = timeout;
        end
        
        function generate(self)
            % Populates all element variables with empty structs.

            self.intro = struct([]);
            self.elements = struct([]);
            self.target = struct([]);
            self.failzone = struct([]);
        end

<<<<<<< HEAD
        function conditionFlag = check(self, manipState, eyeState)
            % Generates a conditionFlag based on input state. If
            % check passes, returns 1. If check fails, returns -1.
            % Otherwise, return 0. Input XY must be relative to screen 
            % center.
=======
        function conditionFlag = check(self, state)
            % Generates a conditionFlag based on input state.
            % INPUTS:
            %    state - A vector whose first two columns must be XY data relative to screen center.
            %       The contents of other columns is not guaranteed.
            % OUTPUTS:
            %    conditionFlag - 1 if success, 0 if timeout, -1 if failure.
            
>>>>>>> 760fbdf0
            conditionFlag = KbCheck; % Keyboard press
        end
    end
end<|MERGE_RESOLUTION|>--- conflicted
+++ resolved
@@ -45,22 +45,16 @@
             self.failzone = struct([]);
         end
 
-<<<<<<< HEAD
         function conditionFlag = check(self, manipState, eyeState)
-            % Generates a conditionFlag based on input state. If
-            % check passes, returns 1. If check fails, returns -1.
-            % Otherwise, return 0. Input XY must be relative to screen 
-            % center.
-=======
-        function conditionFlag = check(self, state)
             % Generates a conditionFlag based on input state.
             % INPUTS:
-            %    state - A vector whose first two columns must be XY data relative to screen center.
-            %       The contents of other columns is not guaranteed.
+            %    manipState - A vector whose first three columns are XYZ data, with XY in screen 
+            %       coordinates.
+            %    eyeState - A vector whose first twp columns are XY data, with XY in screen 
+            %       coordinates.
             % OUTPUTS:
-            %    conditionFlag - 1 if success, 0 if timeout, -1 if failure.
+            %    conditionFlag - 1 if success (state within target position), 0 if timeout.
             
->>>>>>> 760fbdf0
             conditionFlag = KbCheck; % Keyboard press
         end
     end
