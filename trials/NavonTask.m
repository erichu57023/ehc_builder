classdef NavonTask < TrialInterface
% NAVONTASK A trial requiring the player to select the correct Navon element where a specific letter
% is either a global or local feature.
%
% PROPERTIES:
%    numRounds - The number of rounds to generate in this set of trials.
%    timeout - The duration in seconds that the trial should run until a timeout is triggered.
%    intro - Includes 2 elements: a center target letter and instructions.
%    elements - Includes 2 formatted text boxes with Navon elements.
%    target - Defines the correct Navon element
%    failzone - Defines elements whose surrounding zones are failure zones.
%    instructions (Constant) - The text to be displayed in the instruction text box during the intro
%        phase.
%
% METHODS:
%    generate - Populates all element variables with new Navon elements each round.
%    check - Checks if the input state is within any of the target or failzones.

    properties
        numRounds
        timeout
        intro
        elements
        target
        failzone
    end
    properties (Access = private)
        mode
        allowedLetters
        letterText
        font
        fontSize
        distFromCenter
        randomizeFlag
        targetDimensions
    end
    properties(Constant)
        instructions = ['To begin, hold your cursor on the letter.', newline ...
                        '2 letters made up of smaller letters will appear.', newline ...
                        'Touch the side with the correct letter (big or small).'];
    end

    methods
        function self = NavonTask(numRounds, timeout, mode, allowedLetters, distFromCenter, fontSize, monospaceFont, targetDimensions)
            % Defines a phase of trials.
            arguments
                numRounds (1,1) {mustBeInteger, mustBePositive}
                timeout (1,1) {mustBeNonnegative}
                mode {mustBeMember(mode, ["random", "global", "local"])} = "random";
                allowedLetters {mustBeText} = 'abcdefghijklmnopqrstuvwxyz';
                distFromCenter (1,1) {mustBeInteger, mustBePositive} = 300;
                fontSize (1,1) {mustBeInteger, mustBePositive} = 40;
                monospaceFont {mustBeText} = 'Consolas';
                targetDimensions (1,2) {mustBeInteger, mustBePositive} = [200, 200]
            end
            % Constructs a NavonTask instance.
            % INPUTS:
            %    numRounds - The number of rounds to generate in this set of trials.
            %    timeout - The duration in seconds that the trial should run until a timeout is 
            %       triggered.
            %    mode - Defines whether the experimental condition is testing for identification of
            %       local features, global features, or a random mix of the two. Allowed: "random",
            %       "global", "local"
            %    allowedLetters - A character array containing specific letters to be randomly drawn
            %       from. Defaults to the entire English alphabet.
            %    distFromCenter - The distance in pixels from the center of both element to the 
            %       center of the screen.
            %    fontSize - The font size of the local letters in the Navon element, in pts.
            %    monospaceFont - The name of an installed font for use by the text renderer. For
            %       Navon elements to be displayed properly, this must be a monospace font (all
            %       characters have the same width)
            %    targetDimensions - The dimensions of invisible bounding boxes centered at the
            %       center of each text box, which represent target zones for a pass/fail condition.

            self.numRounds = numRounds;
            self.timeout = timeout;
            self.font = monospaceFont;
            self.fontSize = fontSize;
            self.mode = mode;
            self.allowedLetters = unique(lower(allowedLetters));
            self.distFromCenter = distFromCenter;
            self.targetDimensions = targetDimensions;

            if length(self.allowedLetters) < 3
                error('NavonTask: must provide at least 3 unique allowed letters');
            end

            % Pull data on Navon elements from navon_letters.mat. If it does not exist, call the
            % helper function.
            if ~isfile("navon_letters.mat")
                GenerateNavonLetters();
            end
            self.letterText = load("navon_letters.mat").letters;

            % Generate a constant intro screen
            self.intro(1).ElementType = 'text';
            self.intro(1).Location = [0, 0];
            self.intro(1).Text = '';
            self.intro(1).Color = [255 255 255];
            self.intro(1).Font = self.font;
            self.intro(1).FontSize = self.fontSize;
            self.intro(1).VerticalSpacing = 2;

            self.intro(2) = self.intro(1);
            self.intro(2).Text = self.instructions;
            self.intro(2).Location = [0, 400];
        end
        
        function generate(self)
            % Generates a new trial, by producing a list of all visual elements and their locations 
            % (relative to the center of screen), and populating the element variables.

            if self.mode == "random"
                trialMode = ["global", "local"];
                trialMode = trialMode(randi(2));
            else
                trialMode = self.mode;
            end

            trialLetters = self.allowedLetters(randperm(length(self.allowedLetters), 3));
            targetLetterIdx = randi(2);

            if trialMode == "global"
                % If global, set the small letter constant, and randomize the other two
                smalls = trialLetters(randi(3));
                bigs = trialLetters(trialLetters ~= smalls);
                bigs = bigs(randperm(2));
                targetLetter = bigs(targetLetterIdx);
            else
                % If local, set the big letter constant, and randomize the other two
                bigs = trialLetters(randi(3));
                smalls = trialLetters(trialLetters ~= bigs);
                smalls = smalls(randperm(2));
                targetLetter = smalls(targetLetterIdx);
            end
                
            idx = 1;
            locations = self.distFromCenter .* [-1 0; 1 0];
            for big = bigs
                for small = smalls
                    % Choose the correct Navon outline from the preset list of 26
                    letterIdx = 'abcdefghijklmnopqrstuvwxyz' == big;
                    text = self.letterText{letterIdx};

                    % Fill the Navon outline with the correct small letter
                    text = strrep(text, 'a', upper(small));

                    % Populate the elements struct
                    self.elements(idx).ElementType = 'text';
                    self.elements(idx).Location = locations(idx, :);
                    self.elements(idx).Text = text;
                    self.elements(idx).Color = [255 255 255];
                    self.elements(idx).Font = self.font;
                    self.elements(idx).FontSize = self.fontSize;
                    self.elements(idx).VerticalSpacing = 1;

                    % Populate the target struct
                    if idx == targetLetterIdx
                        self.target = self.elements(idx);
                        self.target.Dimensions = self.targetDimensions;
                    end
                    idx = idx + 1;
                end
            end

            % Change center target on intro screen to display the target letter
            self.intro(1).Text = upper(targetLetter);
        end

<<<<<<< HEAD
        function conditionFlag = check(self, manipState, eyeState)
            % Generates a conditionFlag based on input state. If
            % check passes, returns 1. If check fails, returns -1.
            % Otherwise, return 0. Input XY must be relative to screen 
            % center
            xy = manipState(1:2);
=======
        function conditionFlag = check(self, state)
            % Generates a conditionFlag based on input state.
            % INPUTS:
            %    state - A vector whose first two columns are XY data (usually manipulator state), 
            %       with XY in screen coordinates.
            % OUTPUTS:
            %    conditionFlag - 1 if success (state within target position), 0 if timeout.
            
            xy = state(1:2);
>>>>>>> 760fbdf0
            lim = 0.5 * self.targetDimensions;
            targetLoc = self.target.Location;
            conditionFlag = all(xy >= targetLoc - lim) && all(xy <= targetLoc + lim);
        end
    end
end<|MERGE_RESOLUTION|>--- conflicted
+++ resolved
@@ -167,24 +167,17 @@
             self.intro(1).Text = upper(targetLetter);
         end
 
-<<<<<<< HEAD
         function conditionFlag = check(self, manipState, eyeState)
-            % Generates a conditionFlag based on input state. If
-            % check passes, returns 1. If check fails, returns -1.
-            % Otherwise, return 0. Input XY must be relative to screen 
-            % center
-            xy = manipState(1:2);
-=======
-        function conditionFlag = check(self, state)
             % Generates a conditionFlag based on input state.
             % INPUTS:
-            %    state - A vector whose first two columns are XY data (usually manipulator state), 
-            %       with XY in screen coordinates.
+            %    manipState - A vector whose first three columns are XYZ data, with XY in screen 
+            %       coordinates.
+            %    eyeState - A vector whose first twp columns are XY data, with XY in screen 
+            %       coordinates.
             % OUTPUTS:
             %    conditionFlag - 1 if success (state within target position), 0 if timeout.
             
-            xy = state(1:2);
->>>>>>> 760fbdf0
+            xy = manipState(1:2);
             lim = 0.5 * self.targetDimensions;
             targetLoc = self.target.Location;
             conditionFlag = all(xy >= targetLoc - lim) && all(xy <= targetLoc + lim);
